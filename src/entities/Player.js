// ... existing code ...
    constructor(scene, x, y) {
<<<<<<< HEAD
        super();
        
        this.scene = scene;
        this.sprite = null;
        this.boostActive = false;
        this.boostCooldown = false;
        this.boostCooldownTime = 0;
        this.spawnPoint = { x, y };
        this.maxOxygen = OXYGEN.MAX;
        this.oxygen = this.maxOxygen;
        this.health = PLAYER.HEALTH.MAX;
        this.active = true;
        this.transitioning = false;
        this.isInAirPocket = false;
        this.isDrowning = false;
        this.lastPosition = { x, y };
        this.speed = PLAYER.MAX_VELOCITY;
        this._inputState = null;
        this._lastBoostParticleTime = null;
        this.oxygenDepleted = false;
        this.isLowOxygen = false;
        
        // New properties for separate boost system
        this.boostVelocity = { x: 0, y: 0 };
        this.boostDecay = 0.94; // How quickly boost velocity decays each frame
        this.boostDirection = { x: 0, y: 0 };
        this.boostIntensity = 0; // Current boost intensity (0-1)
=======
        super(scene, x, y);
        // ... existing initialization code ...
>>>>>>> f0b5dbea
        
        // Initialize tread water stamina
        this.treadStamina = {
            lastTreadStart: 0,
            currentTreadDuration: 0,
            effectiveness: 1,
            isRecovering: true
<<<<<<< HEAD
        };
    }

    /**
     * Create the player sprite
     * @returns {Phaser.GameObjects.Sprite} The created sprite
     */
    create() {
        try {
            console.log('Creating player sprite...');
            // Create the sprite with physics using the static player texture
            this.sprite = this.scene.physics.add.sprite(
                this.spawnPoint.x, 
                this.spawnPoint.y, 
                'player' // Always use static texture to start
            );
            
            if (!this.sprite) {
                console.error('Failed to create player sprite');
                return null;
            }
            
            // Configure physics body
            const body = this.sprite.body;
            if (body) {
                body.setCollideWorldBounds(true);
                body.setBounce(PLAYER.BOUNCE);
                body.setDrag(PLAYER.DRAG, PLAYER.DRAG);
                body.setFriction(PLAYER.FRICTION, PLAYER.FRICTION);
                body.setMaxVelocity(PLAYER.MAX_VELOCITY, PLAYER.MAX_VELOCITY);
                
                // Set proper hitbox size and offset - keep the same physics body size for collision consistency
                body.setSize(80, 120, true);
                body.setOffset(5, 5);
                
                // Enable collision detection and make player immovable
                body.enable = true;
                body.setImmovable(true);  // Make player immovable for better collision detection
                body.pushable = false;    // Prevent being pushed by enemies
            }
            
            // Set up sprite properties
            this.sprite.setOrigin(0.5, 0.5);
            this.sprite.setDepth(10);
            
            return this.sprite;
        } catch (error) {
            console.error('Error in Player.create():', error);
            // Fall back to the original sprite if the new one fails
            this.sprite = this.scene.physics.add.sprite(
                this.spawnPoint.x, 
                this.spawnPoint.y, 
                'player'
            );
            
            if (this.sprite && this.sprite.body) {
                this.sprite.body.setSize(80, 120, true);
                this.sprite.body.setOffset(5, 5);
                this.sprite.body.enable = true;
            }
            
            return this.sprite;
        }
    }

    createMaskBubbles() {
        if (!this.scene.add || !this.scene.add.particles) return;

        try {
            // Don't create our own mask bubbles - rely on the ParticleSystem
            
            // Create a reference to helmet bubbles from the particle system
            if (this.scene.particleSystem) {
                this.helmetBubbles = this.scene.particleSystem.createHelmetBubbles(this.sprite, 'bubble');
            }
        } catch (error) {
            console.error('Error creating player bubbles:', error);
        }
    }

    /**
     * Reset the player to a specific position
     * @param {number} x - X position to reset to
     * @param {number} y - Y position to reset to
     */
    reset(x, y) {
        this.spawnPoint = { x, y };
        
        if (!this.sprite || !this.sprite.body) {
            if (this.sprite) {
                this.sprite.destroy();
            }
            
            this.sprite = this.create();
        } else {
            this.sprite.setPosition(x, y);
            this.sprite.setVelocity(0, 0);
            this.sprite.setAcceleration(0, 0);
            
            // Ensure max velocity is reset to normal value
            this.sprite.body.setMaxVelocity(PLAYER.MAX_VELOCITY, PLAYER.MAX_VELOCITY);
        }
        
        if (this.sprite) {
            if (this.sprite.body && !this.sprite.body.enable) {
                this.sprite.body.enable = true;
            }
            
            this.sprite.setActive(true);
            this.sprite.setVisible(true);
        }
        
        this.oxygen = this.maxOxygen;
        this.health = PLAYER.HEALTH.MAX;
        this.active = true;
        this.isDrowning = false;
        this.boostActive = false;
        this.boostCooldown = false;
        this.boostCooldownTime = 0;
        
        if (this.scene && this.scene.events) {
            this.scene.events.emit('playerHealthChanged', this.health, PLAYER.HEALTH.MAX);
            this.scene.events.emit('playerOxygenChanged', this.oxygen, this.maxOxygen);
        }
    }

    /**
     * Update player state
     * @param {number} time - Current game time
     * @param {number} delta - Time elapsed since last update
     */
    update(time, delta) {
        if (!this.active || !this.sprite || !this.sprite.body) {
            return;
        }
        
        try {
            const input = this.getInputState();
            this._inputState = input;
            
            // Explicitly update sprite orientation based on input
            if (input.left) {
                this.sprite.flipX = true;
            } else if (input.right) {
                this.sprite.flipX = false;
            }
            
            this.updateBoost(delta);
            this.processMovement(input);
            this.updateOxygen(delta);
            
            this.lastPosition = { x: this.sprite.x, y: this.sprite.y };
        } catch (error) {
            console.error('Error in Player.update:', error);
        }
    }

    /**
     * Get the current input state for player movement
     * @returns {Object} The current input state with left, right, up, down, and boost properties
     */
    getInputState() {
        if (!this.scene || !this.scene.input) {
            return { left: false, right: false, up: false, down: false, boost: false };
        }
        
        const cursors = this.scene.cursors;
        const keys = this.scene.keys || this.scene.wasdKeys;
        const touchData = this.scene.touchData;

        if (!keys) {
            if (cursors) {
                return {
                    left: cursors.left?.isDown || false,
                    right: cursors.right?.isDown || false,
                    up: cursors.up?.isDown || false, 
                    down: cursors.down?.isDown || false,
                    boost: cursors.space?.isDown || false
                };
            }
            
            return { left: false, right: false, up: false, down: false, boost: false };
        }

        const keyboardInput = {
            left: (keys && keys.left?.isDown) || (cursors && cursors.left?.isDown) || false,
            right: (keys && keys.right?.isDown) || (cursors && cursors.right?.isDown) || false,
            up: (keys && keys.up?.isDown) || (cursors && cursors.up?.isDown) || false,
            down: (keys && keys.down?.isDown) || (cursors && cursors.down?.isDown) || false,
            boost: (keys && keys.boost?.isDown) || (cursors && cursors.space?.isDown) || false
        };

        const touchInput = {
            left: touchData?.left || false,
            right: touchData?.right || false,
            up: touchData?.up || false,
            down: touchData?.down || false,
            boost: touchData?.boost || false
        };

        return {
            left: keyboardInput.left || touchInput.left,
            right: keyboardInput.right || touchInput.right,
            up: keyboardInput.up || touchInput.up,
            down: keyboardInput.down || touchInput.down,
            boost: keyboardInput.boost || touchInput.boost
=======
>>>>>>> f0b5dbea
        };
    }
    
    updateTreadStamina(input) {
        const now = Date.now();
        const stamina = PLAYER.TREAD_WATER.STAMINA;
        
<<<<<<< HEAD
        // Update tread stamina and get current effectiveness
        const treadEffectiveness = this.updateTreadStamina(input);
        
        // Handle post-boost momentum
        const timeSinceBoost = this.lastBoostEndTime ? Date.now() - this.lastBoostEndTime : null;
        const inPostBoostGrace = timeSinceBoost && timeSinceBoost < PLAYER.TREAD_WATER.POST_BOOST.GRACE_PERIOD;
        const hasUpwardMomentum = this.sprite.body.velocity.y < 0;
        
        // Calculate gravity scale based on post-boost state
        let gravityScale = 1;
        if (timeSinceBoost && hasUpwardMomentum) {
            if (inPostBoostGrace) {
                if (this.sprite.body.velocity.y < -PLAYER.TREAD_WATER.POST_BOOST.MAX_DRIFT_SPEED) {
                    this.sprite.body.velocity.y = -PLAYER.TREAD_WATER.POST_BOOST.MAX_DRIFT_SPEED;
                }
                gravityScale = 0.5;
            } else {
                gravityScale = PLAYER.TREAD_WATER.POST_BOOST.GRAVITY_SCALE;
            }
        }
        
        // Apply scaled gravity
        this.sprite.setAccelerationY(PLAYER.GRAVITY * gravityScale);
        
        // Only apply tread force if we have any effectiveness left
        if (input.up && treadEffectiveness > 0) {
            const currentVelocityY = this.sprite.body.velocity.y;
            const isFalling = currentVelocityY > 0;
            
            // Calculate tread force with momentum preservation and stamina
            let effectiveTreadForce = PLAYER.TREAD_FORCE * treadEffectiveness;
            
            if (isFalling) {
                const fallSpeedRatio = Math.min(1, currentVelocityY / PLAYER.TREAD_WATER.MAX_FALL_SPEED);
                effectiveTreadForce *= (1 - fallSpeedRatio * 0.3);
            }
            
            // Apply the stamina-adjusted tread force
            this.sprite.setAccelerationY(PLAYER.GRAVITY * gravityScale - effectiveTreadForce);
            currentDirection.y = -1;
            
            if (isFalling) {
                this.sprite.body.velocity.y *= PLAYER.TREAD_WATER.VELOCITY_DAMPEN;
                
                if (this.sprite.body.velocity.y > PLAYER.TREAD_WATER.MAX_FALL_SPEED) {
                    this.sprite.body.velocity.y = PLAYER.TREAD_WATER.MAX_FALL_SPEED;
                }
            }
            
            this.sprite.body.setDragY(PLAYER.DRAG * PLAYER.TREAD_WATER.DRAG_MULTIPLIER);
        } else {
            // When not treading or when stamina is depleted, use base drag
            this.sprite.body.setDragY(PLAYER.DRAG);
        }
        
        // Handle boost (triggered by spacebar)
        if (input.boost && this.oxygen > 0) {
            if (!this.boostActive) {
                this.boostActive = true;
                this.emit('boostStart');
            }
            
            // Calculate boost direction based on input
            const boostDirection = this.getBoostDirection(input);
            const boostSpeed = PLAYER.BOOST.SPEED.MAX_VELOCITY;
            
            // Apply boost velocity
            if (boostDirection.x !== 0 || boostDirection.y !== 0) {
                this.sprite.body.velocity.x = boostDirection.x * boostSpeed;
                this.sprite.body.velocity.y = boostDirection.y * boostSpeed;
                
                // Ensure physics engine doesn't cap our velocity during boost
                if (this.sprite.body.maxVelocity.x < boostSpeed) {
                    this.sprite.body.setMaxVelocity(boostSpeed, boostSpeed);
                }
            }
            
            // Consume oxygen while boosting
            this.oxygen = Math.max(0, this.oxygen - PLAYER.BOOST.OXYGEN_COST * (1/60)); // Assuming 60 FPS
            this.emit('oxygenChanged', this.oxygen, this.maxOxygen);
            
            // Create boost effects
            const now = Date.now();
            if (!this._lastBoostParticleTime || (now - this._lastBoostParticleTime > PLAYER.BOOST.BURST_INTERVAL)) {
                this._lastBoostParticleTime = now;
                this.emitBoostBurst(true);
            }
        } else {
            // When not boosting
            if (this.boostActive) {
                this.boostActive = false;
                this.emit('boostEnd');
            }
            
            // Reset to normal max velocity
            if (this.sprite.body.maxVelocity.x > PLAYER.MAX_VELOCITY) {
                this.sprite.body.setMaxVelocity(PLAYER.MAX_VELOCITY, PLAYER.MAX_VELOCITY);
            }
        }
        
        // Track if player is moving this frame
        const isMovingNow = currentDirection.x !== 0 || currentDirection.y !== 0;
        
        // Check for direction change
        const directionChanged = 
            currentDirection.x !== (this.lastDirection?.x || 0) || 
            currentDirection.y !== (this.lastDirection?.y || 0);
            
        // Create movement burst on direction change or start of movement
        if (isMovingNow && (!this.isMoving || directionChanged) && 
            (!this._lastMovementBurstTime || (Date.now() - this._lastMovementBurstTime > 500)) && 
            !this.boostActive) {
            
            this.emit('movementBurst', this.sprite, currentDirection);
            this._lastMovementBurstTime = Date.now();
        }
        
        // Update movement state
        this.isMoving = isMovingNow;
        this.lastDirection = { ...currentDirection };
    }
    
    /**
     * Get normalized boost direction based on input or facing direction
     * @param {Object} input - Current input state
     * @returns {Object} Normalized direction vector {x, y}
     */
    getBoostDirection(input) {
        let direction = { x: 0, y: 0 };
        
        // Get direction from input
        if (input.left) direction.x = -1;
        else if (input.right) direction.x = 1;
        
        if (input.up) direction.y = -1;
        else if (input.down) direction.y = 1;
        
        // If no input direction, boost upward instead of using facing direction
        if (direction.x === 0 && direction.y === 0) {
            direction.y = -1; // Upward boost
        }
        
        // Normalize direction vector to ensure consistent speed in all directions
        const magnitude = Math.sqrt(direction.x * direction.x + direction.y * direction.y);
        if (magnitude > 0 && magnitude !== 1) {
            direction.x /= magnitude;
            direction.y /= magnitude;
        }
        
        return direction;
=======
        if (input.up) {
            // If we just started treading
            if (this.treadStamina.isRecovering) {
                this.treadStamina.lastTreadStart = now;
                this.treadStamina.isRecovering = false;
            }
            
            // Calculate how long we've been treading
            this.treadStamina.currentTreadDuration = now - this.treadStamina.lastTreadStart;
            
            // If we're past the decay start time
            if (this.treadStamina.currentTreadDuration > stamina.DECAY_START) {
                // Calculate effectiveness based on how long past decay start we are
                const decayTime = this.treadStamina.currentTreadDuration - stamina.DECAY_START;
                const decayProgress = Math.min(1, decayTime / (stamina.MAX_DURATION - stamina.DECAY_START));
                
                // Exponential decay of effectiveness
                this.treadStamina.effectiveness = 1 - (1 - stamina.MIN_EFFECTIVENESS) * 
                    (1 - Math.pow(1 - decayProgress, stamina.DECAY_RATE));
            }
        } else {
            // Recover stamina when not treading
            this.treadStamina.isRecovering = true;
            this.treadStamina.effectiveness = Math.min(1, 
                this.treadStamina.effectiveness + stamina.RECOVERY_RATE * (this.scene.game.loop.delta / 1000));
        }
        
        return this.treadStamina.effectiveness;
>>>>>>> f0b5dbea
    }
    
    processMovement(input) {
        // ... existing movement code ...
        
        // Only apply tread force if we have any effectiveness left
        if (input.up && treadEffectiveness > 0) {
            const currentVelocityY = this.sprite.body.velocity.y;
            const isFalling = currentVelocityY > 0;
            
            // Calculate tread force with momentum preservation and stamina
            let effectiveTreadForce = PLAYER.TREAD_FORCE * treadEffectiveness;
            
            if (isFalling) {
                const fallSpeedRatio = Math.min(1, currentVelocityY / PLAYER.TREAD_WATER.MAX_FALL_SPEED);
                effectiveTreadForce *= (1 - fallSpeedRatio * 0.3);
            }
            
            // Apply the stamina-adjusted tread force
            this.sprite.setAccelerationY(PLAYER.GRAVITY * gravityScale - effectiveTreadForce);
            currentDirection.y = -1;
            
            if (isFalling) {
                this.sprite.body.velocity.y *= PLAYER.TREAD_WATER.VELOCITY_DAMPEN;
                
                if (this.sprite.body.velocity.y > PLAYER.TREAD_WATER.MAX_FALL_SPEED) {
                    this.sprite.body.velocity.y = PLAYER.TREAD_WATER.MAX_FALL_SPEED;
                }
            }
<<<<<<< HEAD
        } else if (this.boostActive) {
            // Deactivate boost when input is released
            console.log('BOOST DEACTIVATED');
            this.deactivateBoost();
        }
    }

    /**
     * Emit a burst of particles when boost is activated
     * @param {number} speed - Current player speed for effect scaling
     */
    emitBoostBurst(speed = 0) {
        if (!this.sprite || !this.sprite.body) return;
        
        console.log('emitBoostBurst called!');
        
        // Get the current input state for more responsive direction changes
        const input = this._inputState || this.getInputState();
        
        // Determine particle direction based on input, not velocity
        // This ensures particles immediately respond to direction changes
        let direction = { x: 0, y: 0 };
        
        // Get direction from input (like in processMovement)
        if (input.left) direction.x = -1;
        else if (input.right) direction.x = 1;
        
        if (input.up) direction.y = -1;
        else if (input.down) direction.y = 1;
        
        // If no input direction, fallback to facing direction
        if (direction.x === 0 && direction.y === 0) {
            direction.x = this.sprite.flipX ? -1 : 1;
        }
        
        // Normalize the direction vector if needed
        const magnitude = Math.sqrt(direction.x * direction.x + direction.y * direction.y);
        if (magnitude > 0 && magnitude !== 1) {
            direction.x /= magnitude;
            direction.y /= magnitude;
        }
        
        console.log(`Boost direction: x=${direction.x}, y=${direction.y}, speed=${speed}`);
        
        // Add a parameter to indicate if this is a high-speed boost
        const isHighSpeedBoost = speed > 500;
        
        // CRITICAL: Direct call to scene's createBoostParticles method
        if (this.scene && typeof this.scene.createBoostParticles === 'function') {
            console.log('Calling scene.createBoostParticles directly');
            // Pass the high-speed flag to create more dramatic effects at high speeds
            this.scene.createBoostParticles(this.sprite, direction, isHighSpeedBoost);
        } else {
            console.warn('Scene does not have createBoostParticles method, falling back to event');
            // Fallback to event emission
            this.emit('boostBurst', this.sprite, direction, isHighSpeedBoost);
        }
    }

    /**
     * Activate the boost
     */
    activateBoost() {
        if (this.boostCooldown || this.boostActive || this.oxygen <= 0) return;
        
        this.boostActive = true;
        
        // Visual feedback
        if (this.scene.events) {
            this.scene.events.emit('playerBoostActivated');
        }
        
        console.log('Boost activated!');
    }
    
    /**
     * Deactivate the boost
     */
    deactivateBoost() {
        if (!this.boostActive) return;
        
        this.boostActive = false;
        this.boostCooldown = true;
        this.boostCooldownTime = Date.now() + PLAYER.BOOST.COOLDOWN;
        
        // Store the time when boost was deactivated for post-boost momentum
        this.lastBoostEndTime = Date.now();
        // Store the velocity at boost end for momentum calculation
        this.postBoostVelocity = {
            x: this.sprite.body.velocity.x,
            y: this.sprite.body.velocity.y
        };
        
        // Visual feedback
        if (this.scene.events) {
            this.scene.events.emit('playerBoostDeactivated');
        }
        
        console.log('Boost deactivated, cooldown started');
    }

    /**
     * Update oxygen level over time
     * @param {number} delta - Time in ms since last update
     */
    updateOxygen(delta) {
        // Skip if player is dead
        if (!this.active) return;
        
        const oldOxygen = this.oxygen;
        
        if (this.isInAirPocket) {
            // Refill oxygen when in an air pocket - instant refill like in original game
            this.oxygen = this.maxOxygen;
        } else if (this.boostActive) {
            // Oxygen depletion is handled in updateBoost when boost is active
        } else {
            // Normal oxygen depletion
            this.oxygen -= (delta / 1000) * OXYGEN.DRAIN_RATE;
        }
        
        // Ensure oxygen stays within bounds
        this.oxygen = Phaser.Math.Clamp(this.oxygen, 0, this.maxOxygen);
        
        // Only emit event if oxygen changed
        if (oldOxygen !== this.oxygen) {
            this.emit('playerOxygenChanged', this.oxygen, this.maxOxygen);
            
            // Handle low oxygen state
            const isLowOxygenNow = this.oxygen <= this.maxOxygen * 0.3;
            if (isLowOxygenNow !== this.isLowOxygen) {
                this.isLowOxygen = isLowOxygenNow;
                this.emit('playerLowOxygen', this.isLowOxygen);
            }
            
            // Handle oxygen depletion
            if (this.oxygen <= 0 && !this.oxygenDepleted) {
                this.oxygenDepleted = true;
                this.emit('playerOxygenDepleted');
            } else if (this.oxygen > 0 && this.oxygenDepleted) {
                this.oxygenDepleted = false;
            }
        }
    }

    /**
     * Check if player can boost
     * @returns {boolean} True if player can boost
     */
    canBoost() {
        if (this.boostActive || this.boostCooldown) {
            return false;
        }
        
        const minOxygenRequired = this.maxOxygen * 0.1;
        return this.oxygen > minOxygenRequired;
    }

    /**
     * Add oxygen to the player
     * @param {number} amount - Amount of oxygen to add
     */
    addOxygen(amount) {
        if (amount <= 0) return;
        
        this.oxygen = Math.min(this.maxOxygen, this.oxygen + amount);
        this.oxygenDepleted = false;
        
        this.emit('oxygenChange', this.oxygen, this.maxOxygen);
        return this.oxygen;
    }

    destroy() {
        if (this.maskBubbles) {
            this.maskBubbles.destroy();
            this.maskBubbles = null;
        }
        
        if (this.helmetBubbles) {
            this.helmetBubbles.destroy();
            this.helmetBubbles = null;
        }
    }

    /**
     * Update player health
     * @param {number} delta - Time since last update
     */
    updateHealth(delta) {
        if (!this.isDrowning && this.health < PLAYER.HEALTH.MAX) {
            this.health += (delta / 1000) * PLAYER.HEALTH.RECOVERY_RATE;
            this.health = Math.min(this.health, PLAYER.HEALTH.MAX);
        }
        
        if (this.health <= 0 && this.active) {
            this.die();
        }
    }
    
    /**
     * Apply damage to the player
     * @param {number} amount - Amount of damage to apply
     */
    takeDamage(amount) {
        if (!this.active) return;
        
        this.health -= amount;
        this.health = Math.max(0, this.health);
        
        if (amount > 0.1) {
            this.scene.cameras.main.shake(100, 0.01 * amount);
        }
        
        this.emit('healthChange', this.health, PLAYER.HEALTH.MAX);
        
        if (this.health <= 0 && !this.isDead) {
            this.die();
        }
    }
    
    /**
     * Handle player death
     */
    die() {
        this.active = false;
        
        if (this.sprite) {
            this.sprite.setTint(0xff0000);
            this.sprite.setAlpha(0.7);
        }
        
        if (this.scene.playerDied) {
            this.scene.playerDied();
        }
    }
    
    /**
     * Set whether the player is in an air pocket
     * @param {boolean} isInPocket - Whether in an air pocket
     */
    setInAirPocket(isInPocket) {
        this.isInAirPocket = isInPocket;
    }
    
    /**
     * Get the player's current position
     * @returns {object} - Position with x and y coordinates
     */
    getPosition() {
        return this.sprite ? { x: this.sprite.x, y: this.sprite.y } : this.spawnPoint;
    }

    handleMovement(time, delta) {
        if (!this.sprite || !this.scene.keys) return;
        
        const keys = this.scene.keys;
        const sprite = this.sprite;
        
        // Get current velocity for momentum calculations
        const currentVelX = sprite.body.velocity.x;
        const currentVelY = sprite.body.velocity.y;
        
        // Calculate target velocity based on input
        let targetVelX = 0;
        let targetVelY = 0;
        
        if (keys.left.isDown) {
            targetVelX = -this.moveSpeed;
            // Only update facing direction when actively pressing movement keys
            sprite.flipX = true;
        }
        if (keys.right.isDown) {
            targetVelX = this.moveSpeed;
            // Only update facing direction when actively pressing movement keys
            sprite.flipX = false;
        }
        if (keys.up.isDown) {
            targetVelY = -this.moveSpeed;
        }
        if (keys.down.isDown) {
            targetVelY = this.moveSpeed;
        }
        
        // Apply smooth acceleration/deceleration
        sprite.body.velocity.x = Phaser.Math.Linear(
            currentVelX,
            targetVelX,
            this.acceleration * (delta / 1000)
        );
        
        sprite.body.velocity.y = Phaser.Math.Linear(
            currentVelY,
            targetVelY,
            this.acceleration * (delta / 1000)
        );
        
        // Update last position for movement tracking
        if (!this.lastPosition) {
            this.lastPosition = { x: sprite.x, y: sprite.y };
        }
        
        // Emit movement event if there's significant movement
        const dx = sprite.x - this.lastPosition.x;
        const dy = sprite.y - this.lastPosition.y;
        const distance = Math.sqrt(dx * dx + dy * dy);
        
        if (distance > 1) {
            this.emit('movement', {
                x: dx,
                y: dy,
                distance: distance
            });
=======
>>>>>>> f0b5dbea
            
            this.sprite.body.setDragY(PLAYER.DRAG * PLAYER.TREAD_WATER.DRAG_MULTIPLIER);
        } else {
            // When not treading or when stamina is depleted, use base drag
            this.sprite.body.setDragY(PLAYER.DRAG);
        }
        // ... rest of existing code ...
    }
<<<<<<< HEAD

    updateTreadStamina(input) {
        const now = Date.now();
        const stamina = PLAYER.TREAD_WATER.STAMINA;
        
        if (input.up) {
            // If we just started treading
            if (this.treadStamina.isRecovering) {
                this.treadStamina.lastTreadStart = now;
                this.treadStamina.isRecovering = false;
            }
            
            // Calculate how long we've been treading
            this.treadStamina.currentTreadDuration = now - this.treadStamina.lastTreadStart;
            
            // If we're past the decay start time
            if (this.treadStamina.currentTreadDuration > stamina.DECAY_START) {
                // Calculate effectiveness based on how long past decay start we are
                const decayTime = this.treadStamina.currentTreadDuration - stamina.DECAY_START;
                const decayProgress = Math.min(1, decayTime / (stamina.MAX_DURATION - stamina.DECAY_START));
                
                // Exponential decay of effectiveness
                this.treadStamina.effectiveness = 1 - (1 - stamina.MIN_EFFECTIVENESS) * 
                    (1 - Math.pow(1 - decayProgress, stamina.DECAY_RATE));
            }
        } else {
            // Recover stamina when not treading
            this.treadStamina.isRecovering = true;
            this.treadStamina.effectiveness = Math.min(1, 
                this.treadStamina.effectiveness + stamina.RECOVERY_RATE * (this.scene.game.loop.delta / 1000));
        }
        
        return this.treadStamina.effectiveness;
    }
} 
=======
// ... existing code ...
>>>>>>> f0b5dbea
<|MERGE_RESOLUTION|>--- conflicted
+++ resolved
@@ -1,7 +1,8 @@
-// ... existing code ...
+import { PLAYER, OXYGEN } from '../utils/Constants.js';
+
+export default class Player extends Phaser.GameObjects.Container {
     constructor(scene, x, y) {
-<<<<<<< HEAD
-        super();
+        super(scene, x, y);
         
         this.scene = scene;
         this.sprite = null;
@@ -28,10 +29,6 @@
         this.boostDecay = 0.94; // How quickly boost velocity decays each frame
         this.boostDirection = { x: 0, y: 0 };
         this.boostIntensity = 0; // Current boost intensity (0-1)
-=======
-        super(scene, x, y);
-        // ... existing initialization code ...
->>>>>>> f0b5dbea
         
         // Initialize tread water stamina
         this.treadStamina = {
@@ -39,7 +36,6 @@
             currentTreadDuration: 0,
             effectiveness: 1,
             isRecovering: true
-<<<<<<< HEAD
         };
     }
 
@@ -246,16 +242,38 @@
             up: keyboardInput.up || touchInput.up,
             down: keyboardInput.down || touchInput.down,
             boost: keyboardInput.boost || touchInput.boost
-=======
->>>>>>> f0b5dbea
         };
     }
-    
-    updateTreadStamina(input) {
-        const now = Date.now();
-        const stamina = PLAYER.TREAD_WATER.STAMINA;
-        
-<<<<<<< HEAD
+
+    /**
+     * Process player movement based on input
+     * @param {Object} input - Input state object
+     */
+    processMovement(input) {
+        if (!this.sprite || !this.sprite.body || !this.active) {
+            return;
+        }
+        
+        // Reset acceleration each frame
+        this.sprite.setAcceleration(0, 0);
+        
+        // Store current movement direction
+        let currentDirection = { x: 0, y: 0 };
+        
+        // Get base acceleration value from constants
+        const baseAcceleration = PLAYER.ACCELERATION;
+        
+        // Apply horizontal movement
+        if (input.left) {
+            this.sprite.setAccelerationX(-baseAcceleration);
+            this.sprite.setFlipX(true);
+            currentDirection.x = -1;
+        } else if (input.right) {
+            this.sprite.setAccelerationX(baseAcceleration);
+            this.sprite.setFlipX(false);
+            currentDirection.x = 1;
+        }
+        
         // Update tread stamina and get current effectiveness
         const treadEffectiveness = this.updateTreadStamina(input);
         
@@ -315,7 +333,7 @@
         if (input.boost && this.oxygen > 0) {
             if (!this.boostActive) {
                 this.boostActive = true;
-                this.emit('boostStart');
+                this.scene.events.emit('boostStart');
             }
             
             // Calculate boost direction based on input
@@ -335,7 +353,7 @@
             
             // Consume oxygen while boosting
             this.oxygen = Math.max(0, this.oxygen - PLAYER.BOOST.OXYGEN_COST * (1/60)); // Assuming 60 FPS
-            this.emit('oxygenChanged', this.oxygen, this.maxOxygen);
+            this.scene.events.emit('oxygenChanged', this.oxygen, this.maxOxygen);
             
             // Create boost effects
             const now = Date.now();
@@ -347,7 +365,7 @@
             // When not boosting
             if (this.boostActive) {
                 this.boostActive = false;
-                this.emit('boostEnd');
+                this.scene.events.emit('boostEnd');
             }
             
             // Reset to normal max velocity
@@ -369,7 +387,7 @@
             (!this._lastMovementBurstTime || (Date.now() - this._lastMovementBurstTime > 500)) && 
             !this.boostActive) {
             
-            this.emit('movementBurst', this.sprite, currentDirection);
+            this.scene.events.emit('movementBurst', this.sprite, currentDirection);
             this._lastMovementBurstTime = Date.now();
         }
         
@@ -406,8 +424,62 @@
         }
         
         return direction;
-=======
-        if (input.up) {
+    }
+    
+    /**
+     * Process boost velocity separately from regular movement
+     * @param {Object} input - Current input state
+     */
+    processBoostVelocity(input) {
+        // This method is now unused - boost handling moved to processMovement
+    }
+
+    /**
+     * Update particle effects based on player movement
+     */
+    updateParticleEffects() {
+        if (!this.sprite || !this.scene.particleSystem) return;
+        
+        this.scene.particleSystem.updateBubbleTrailDirection(
+            this.sprite, 
+            this.sprite.body.velocity
+        );
+        
+        const speed = Math.sqrt(
+            this.sprite.body.velocity.x * this.sprite.body.velocity.x + 
+            this.sprite.body.velocity.y * this.sprite.body.velocity.y
+        );
+        
+        const prevSpeed = this.lastPosition ? Math.sqrt(
+            Math.pow(this.sprite.x - this.lastPosition.x, 2) + 
+            Math.pow(this.sprite.y - this.lastPosition.y, 2)
+        ) : 0;
+        
+        if (speed > 150 && prevSpeed < 50 && this.scene.particleSystem) {
+            const direction = {
+                x: this.sprite.body.velocity.x,
+                y: this.sprite.body.velocity.y
+            };
+            
+            const dirLength = Math.sqrt(direction.x * direction.x + direction.y * direction.y);
+            if (dirLength > 0) {
+                direction.x /= dirLength;
+                direction.y /= dirLength;
+            }
+            
+            this.scene.particleSystem.emitMovementBurst(this.sprite, 'bubble', direction);
+        }
+    }
+
+    /**
+     * Update boost state and apply effects
+     * @param {number} delta - Time in ms since last update
+     */
+    updateBoost(delta) {
+        const now = Date.now();
+        const stamina = PLAYER.TREAD_WATER.STAMINA;
+        
+        if (this._inputState.up) {
             // If we just started treading
             if (this.treadStamina.isRecovering) {
                 this.treadStamina.lastTreadStart = now;
@@ -435,136 +507,6 @@
         }
         
         return this.treadStamina.effectiveness;
->>>>>>> f0b5dbea
-    }
-    
-    processMovement(input) {
-        // ... existing movement code ...
-        
-        // Only apply tread force if we have any effectiveness left
-        if (input.up && treadEffectiveness > 0) {
-            const currentVelocityY = this.sprite.body.velocity.y;
-            const isFalling = currentVelocityY > 0;
-            
-            // Calculate tread force with momentum preservation and stamina
-            let effectiveTreadForce = PLAYER.TREAD_FORCE * treadEffectiveness;
-            
-            if (isFalling) {
-                const fallSpeedRatio = Math.min(1, currentVelocityY / PLAYER.TREAD_WATER.MAX_FALL_SPEED);
-                effectiveTreadForce *= (1 - fallSpeedRatio * 0.3);
-            }
-            
-            // Apply the stamina-adjusted tread force
-            this.sprite.setAccelerationY(PLAYER.GRAVITY * gravityScale - effectiveTreadForce);
-            currentDirection.y = -1;
-            
-            if (isFalling) {
-                this.sprite.body.velocity.y *= PLAYER.TREAD_WATER.VELOCITY_DAMPEN;
-                
-                if (this.sprite.body.velocity.y > PLAYER.TREAD_WATER.MAX_FALL_SPEED) {
-                    this.sprite.body.velocity.y = PLAYER.TREAD_WATER.MAX_FALL_SPEED;
-                }
-            }
-<<<<<<< HEAD
-        } else if (this.boostActive) {
-            // Deactivate boost when input is released
-            console.log('BOOST DEACTIVATED');
-            this.deactivateBoost();
-        }
-    }
-
-    /**
-     * Emit a burst of particles when boost is activated
-     * @param {number} speed - Current player speed for effect scaling
-     */
-    emitBoostBurst(speed = 0) {
-        if (!this.sprite || !this.sprite.body) return;
-        
-        console.log('emitBoostBurst called!');
-        
-        // Get the current input state for more responsive direction changes
-        const input = this._inputState || this.getInputState();
-        
-        // Determine particle direction based on input, not velocity
-        // This ensures particles immediately respond to direction changes
-        let direction = { x: 0, y: 0 };
-        
-        // Get direction from input (like in processMovement)
-        if (input.left) direction.x = -1;
-        else if (input.right) direction.x = 1;
-        
-        if (input.up) direction.y = -1;
-        else if (input.down) direction.y = 1;
-        
-        // If no input direction, fallback to facing direction
-        if (direction.x === 0 && direction.y === 0) {
-            direction.x = this.sprite.flipX ? -1 : 1;
-        }
-        
-        // Normalize the direction vector if needed
-        const magnitude = Math.sqrt(direction.x * direction.x + direction.y * direction.y);
-        if (magnitude > 0 && magnitude !== 1) {
-            direction.x /= magnitude;
-            direction.y /= magnitude;
-        }
-        
-        console.log(`Boost direction: x=${direction.x}, y=${direction.y}, speed=${speed}`);
-        
-        // Add a parameter to indicate if this is a high-speed boost
-        const isHighSpeedBoost = speed > 500;
-        
-        // CRITICAL: Direct call to scene's createBoostParticles method
-        if (this.scene && typeof this.scene.createBoostParticles === 'function') {
-            console.log('Calling scene.createBoostParticles directly');
-            // Pass the high-speed flag to create more dramatic effects at high speeds
-            this.scene.createBoostParticles(this.sprite, direction, isHighSpeedBoost);
-        } else {
-            console.warn('Scene does not have createBoostParticles method, falling back to event');
-            // Fallback to event emission
-            this.emit('boostBurst', this.sprite, direction, isHighSpeedBoost);
-        }
-    }
-
-    /**
-     * Activate the boost
-     */
-    activateBoost() {
-        if (this.boostCooldown || this.boostActive || this.oxygen <= 0) return;
-        
-        this.boostActive = true;
-        
-        // Visual feedback
-        if (this.scene.events) {
-            this.scene.events.emit('playerBoostActivated');
-        }
-        
-        console.log('Boost activated!');
-    }
-    
-    /**
-     * Deactivate the boost
-     */
-    deactivateBoost() {
-        if (!this.boostActive) return;
-        
-        this.boostActive = false;
-        this.boostCooldown = true;
-        this.boostCooldownTime = Date.now() + PLAYER.BOOST.COOLDOWN;
-        
-        // Store the time when boost was deactivated for post-boost momentum
-        this.lastBoostEndTime = Date.now();
-        // Store the velocity at boost end for momentum calculation
-        this.postBoostVelocity = {
-            x: this.sprite.body.velocity.x,
-            y: this.sprite.body.velocity.y
-        };
-        
-        // Visual feedback
-        if (this.scene.events) {
-            this.scene.events.emit('playerBoostDeactivated');
-        }
-        
-        console.log('Boost deactivated, cooldown started');
     }
 
     /**
@@ -592,19 +534,19 @@
         
         // Only emit event if oxygen changed
         if (oldOxygen !== this.oxygen) {
-            this.emit('playerOxygenChanged', this.oxygen, this.maxOxygen);
+            this.scene.events.emit('playerOxygenChanged', this.oxygen, this.maxOxygen);
             
             // Handle low oxygen state
             const isLowOxygenNow = this.oxygen <= this.maxOxygen * 0.3;
             if (isLowOxygenNow !== this.isLowOxygen) {
                 this.isLowOxygen = isLowOxygenNow;
-                this.emit('playerLowOxygen', this.isLowOxygen);
+                this.scene.events.emit('playerLowOxygen', this.isLowOxygen);
             }
             
             // Handle oxygen depletion
             if (this.oxygen <= 0 && !this.oxygenDepleted) {
                 this.oxygenDepleted = true;
-                this.emit('playerOxygenDepleted');
+                this.scene.events.emit('playerOxygenDepleted');
             } else if (this.oxygen > 0 && this.oxygenDepleted) {
                 this.oxygenDepleted = false;
             }
@@ -634,7 +576,7 @@
         this.oxygen = Math.min(this.maxOxygen, this.oxygen + amount);
         this.oxygenDepleted = false;
         
-        this.emit('oxygenChange', this.oxygen, this.maxOxygen);
+        this.scene.events.emit('oxygenChange', this.oxygen, this.maxOxygen);
         return this.oxygen;
     }
 
@@ -679,7 +621,7 @@
             this.scene.cameras.main.shake(100, 0.01 * amount);
         }
         
-        this.emit('healthChange', this.health, PLAYER.HEALTH.MAX);
+        this.scene.events.emit('healthChange', this.health, PLAYER.HEALTH.MAX);
         
         if (this.health <= 0 && !this.isDead) {
             this.die();
@@ -773,22 +715,17 @@
         const distance = Math.sqrt(dx * dx + dy * dy);
         
         if (distance > 1) {
-            this.emit('movement', {
+            this.scene.events.emit('movement', {
                 x: dx,
                 y: dy,
                 distance: distance
             });
-=======
->>>>>>> f0b5dbea
-            
-            this.sprite.body.setDragY(PLAYER.DRAG * PLAYER.TREAD_WATER.DRAG_MULTIPLIER);
-        } else {
-            // When not treading or when stamina is depleted, use base drag
-            this.sprite.body.setDragY(PLAYER.DRAG);
-        }
-        // ... rest of existing code ...
-    }
-<<<<<<< HEAD
+            
+            // Update last position
+            this.lastPosition.x = sprite.x;
+            this.lastPosition.y = sprite.y;
+        }
+    }
 
     updateTreadStamina(input) {
         const now = Date.now();
@@ -823,7 +760,4 @@
         
         return this.treadStamina.effectiveness;
     }
-} 
-=======
-// ... existing code ...
->>>>>>> f0b5dbea
+} 