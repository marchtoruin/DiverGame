--- conflicted
+++ resolved
@@ -1,4 +1,3 @@
-<<<<<<< HEAD
 /**
  * Game constants to avoid magic numbers throughout the codebase
  */
@@ -17,9 +16,6 @@
     ACCELERATION: 200,
     GRAVITY: 200,
     TREAD_FORCE: 185,  // Slightly increased to allow initial good resistance
-=======
-// ... existing code ...
->>>>>>> f0b5dbea
     TREAD_WATER: {
         VELOCITY_DAMPEN: 0.96,
         MAX_FALL_SPEED: 300,    
@@ -31,7 +27,6 @@
             MIN_EFFECTIVENESS: 0,     // Complete loss of tread force when depleted
             RECOVERY_RATE: 0.4,      // Keep recovery rate the same
             DECAY_RATE: 0.9          // Even faster decay for more dramatic drop-off
-<<<<<<< HEAD
         },
         TREAD_SCALING: {
             MIN_FORCE: 0.65,
@@ -222,13 +217,9 @@
             X: 100,              // Position ahead of player
             Y: 0
         }
-    }
-}; 
-=======
-        },
-        TREAD_SCALING: {
-            MIN_FORCE: 0.65,
-            SPEED_THRESHOLD: 275
-        },
-// ... existing code ...
->>>>>>> f0b5dbea
+    },
+    TREAD_SCALING: {
+        MIN_FORCE: 0.65,
+        SPEED_THRESHOLD: 275
+    }
+};